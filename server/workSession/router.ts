--- conflicted
+++ resolved
@@ -15,35 +15,15 @@
  */
 router.get(
   '/',
-  async (req: Request, res: Response, next: NextFunction) => {
-    if (req.query.sessionOwner !== undefined) {
-      next();
-      return;
-    }
-
-    const userWorkSessions = await WorkSessionCollection.findAllByUsername(req.query.sessionOwner as string);
-    const response = userWorkSessions.map(util.constructWorkSessionResponse);
-    res.status(200).json(response);
-  },
-  [
-    sessionValidator.isSessionOwnerExists
-  ],
   async (req: Request, res: Response) => {
-<<<<<<< HEAD
-    const authorSessions = await WorkSessionCollection.findAllByUsername(req.query.author as string);
-    const response = authorSessions.map(util.constructWorkSessionResponse);
-=======
-    const ownerSessions = await WorkSessionCollection.findAllByUsername(req.query.sessionOwner as string);
+    const ownerSessions = await WorkSessionCollection.findAll();
     const response = ownerSessions.map(util.constructWorkSessionResponse);
->>>>>>> c2c328e6
     res.status(200).json(response);
   }
 );
 
 
 /**
-<<<<<<< HEAD
-=======
  * Get all work sessions of a specific user.
  *
  * @name GET /api/sessions/:sessionOwner?
@@ -86,7 +66,6 @@
 );
 
 /**
->>>>>>> c2c328e6
  * Create a new session.
  *
  * @name POST /api/sessions
@@ -106,11 +85,7 @@
   ],
   async (req: Request, res: Response) => {
     const userId = (req.session.userId as string) ?? ''; // Will not be an empty string since its validated in isUserLoggedIn
-<<<<<<< HEAD
     const session = await WorkSessionCollection.addOne(userId, req.body.numChecks);
-=======
-    const session = await WorkSessionCollection.addOne(userId, req.body.content);
->>>>>>> c2c328e6
 
     res.status(201).json({
       message: 'Your session was created successfully.',
@@ -140,8 +115,6 @@
   }
 );
 
-<<<<<<< HEAD
-=======
 /**
  * End the current session for the user
  *
@@ -157,18 +130,16 @@
   '/end',
   [
     userValidator.isUserLoggedIn,
-    sessionValidator.isSessionExists,
-    sessionValidator.isValidSessionModifier,
     sessionValidator.isNotInSession
   ],
   async (req: Request, res: Response) => {
     const userId = (req.session.userId as string) ?? ''; // Will not be an empty string since its validated in isUserLoggedIn
-    await WorkSessionCollection.endOneByUser(userId);
+    const session = await WorkSessionCollection.endOneByUser(userId);
     res.status(200).json({
-      message: 'Your session was ended successfully.'
+      message: 'Your session was ended successfully.',
+      session: util.constructWorkSessionResponse(session)
     });
   }
 );
 
->>>>>>> c2c328e6
 export {router as sessionRouter};