--- conflicted
+++ resolved
@@ -37,31 +37,6 @@
       </article>
     </section>
     <section v-if="$store.state.username">
-<<<<<<< HEAD
-      <article v-if="!inSession">
-        <button
-          :disabled="disableStart"
-          @click="startSession"
-        >
-          Start Session
-        </button>
-        <p v-if="disableStart">
-          Loading...
-        </p>
-      </article>
-      <article v-else>
-        <h4>Time Elapsed: {{ timeElapsed }}</h4>
-        <div v-if="showUpload">
-          <img
-            :src="previewImage"
-            class="uploading-image"
-          >
-          <input
-            type="file"
-            accept="image/jpeg"
-            @change="uploadImage"
-          >
-=======
       <article v-if="(!inSession && !closingSession)">
         <button @click='startSession' :disabled='disableStart'> Start Session </button>
         <p v-if="(disableStart && !closingSession)">Loading...</p>
@@ -71,7 +46,6 @@
         <div v-if="(showUpload && !closingSession)">
           <img :src="previewImage" class="uploading-image" />
           <input type="file" accept="image/jpeg" @change=uploadImage>
->>>>>>> 2cec1aeb
           <div>
             <button @click="submitImage">
               Submit Image
@@ -80,40 +54,11 @@
               Skip Check
             </button>
           </div>
-<<<<<<< HEAD
-          <div class="slider">
-            Focus Level:
-            <input
-              type="range"
-              min="0"
-              max="10"
-              value="5"
-              oninput="rangeValue.innerText = this.value"
-            >
-            <p id="rangeValue">
-              5
-            </p>
-          </div>
-        </div>
-        <h4 v-else>
-          Checking user every 5 seconds (beta only)
-        </h4>
-        <button
-          :disabled="disableEnd"
-          @click="endSession"
-        >
-          End Session
-        </button>
-        <p v-if="disableEnd">
-          Loading...
-        </p>
-=======
           
         </div>
         <h4 v-if="!closingSession">Checking user every 5 seconds (beta only)</h4>
         <button v-if="!closingSession" @click='closeSession' :disabled='disableEnd'> End Session </button>
         <p v-if="disableEnd">Loading...</p>
->>>>>>> 2cec1aeb
       </article>
       <article v-if="closingSession">
         <div class="slider">
@@ -189,8 +134,6 @@
     });
     await promise;
   },
-<<<<<<< HEAD
-=======
   data() {
     return {
       startTime: "",
@@ -208,7 +151,6 @@
       alerts: {}
     }
   },
->>>>>>> 2cec1aeb
   methods: {
     runTimer() {
       let page = this;
