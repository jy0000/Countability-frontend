--- conflicted
+++ resolved
@@ -28,77 +28,8 @@
       </article>
     </section>
     <section>
-<<<<<<< HEAD
-
-      <header>
-        <div class="center">
-          <h2>
-            {{ $store.state.friends.length }} Friends 
-            <span v-if="$store.state.filter">
-              by @{{ $store.state.filter }}
-            </span>
-          </h2>
-        </div>
-        <div class="right">
-          <h2>
-            {{ $store.state.point }} Points 
-            <span v-if="$store.state.filter">
-              by @{{ $store.state.filter }}
-            </span>
-          </h2>
-        </div>
-        <!-- Added session feed channel selection-->
-        <div
-          class="right"
-        >
-          <SelectFeedChannel
-            ref="selectFeedChannel"
-            class="uniform-button"
-            value="sessionType"
-            placeholder="🔍 Type 'News' / 'Fibe' for selected feed channel sessions (optional)"
-            button="🔄 Get sessions"
-          />
-        </div>
-        <!-- End of Added session feed channel selection-->
-        <div class="right">
-          <GetSessionsForm
-            ref="getSessionsForm"
-            class="uniform-button"
-            value="author"
-            placeholder="🔍 Filter by author (optional)"
-            button="🔄 Get sessions"
-          />
-        </div>
-      </header>
-      <section
-        v-if="$store.state.sessions.length"
-      >
-        <SessionComponent
-          v-for="session in $store.state.sessions"
-          :key="session.id"
-          :session="session"
-        />
-      </section>
-      <article
-        v-else
-      >
-        <h3>No sessions found.</h3>
-      </article>
-      <article>
-        <!-- <router-link
-          class="button-sign-in"
-          to="/createpost"
-        >
-          Post
-        </router-link>
-        to create post -->
-        <CreatePostForm />
-      </article>
-
-=======
       <h4>{{time}}</h4>
       <button @click='stopTimer'> Submit </button>
->>>>>>> 16001e3e
     </section>
   </main>
 </template>
