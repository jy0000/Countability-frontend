<!-- Reusable component representing a single drawing and its actions -->
<!-- We've tagged some elements with classes; consider writing CSS using those classes to style them... -->

<template>
  <article
    class="drawing"
  >
    <header>
      <!-- Header and features (endorse, for example)-->
      <h3 class="author">
        @{{ drawing.author }}
      </h3>
      <canvas
        :id="drawing._id"
        width="360"
        height="360"
        @mousedown="drawDot"
      />
      <img
        v-if="!editing"
        :src="drawing.imageURL"
        style="width:10%;height:10%;"
      >
      <!-- If the user signs in, they get to see this-->
      <div
        v-if="$store.state.username === drawing.author"
        class="actions"
      >
        <button
          v-if="editing"
          @click="submitEdit"
        >
          ✅ Save changes
        </button>
        <button
          v-if="editing"
          @click="stopEditing"
        >
          🚫 Discard changes
        </button>
        <router-link :to="`/draw/${drawing._id}`">
          <button
            v-if="!editing"
            @click="startEditing"
          >
            ✏️ Edit
          </button> 
        </router-link>
        <button @click="deleteDrawing">
          🗑️ Delete
        </button>
      </div>
      <!-- If the user signs in, they get to see above-->
    </header>
    
    <p 
      v-if="(drawing.dateCreated!==drawing.dateModified)"
      class="info"
    >
      Edited on {{ drawing.dateModified }}
    </p> 
    <p 
      v-else
      class="info"
    >
      Drawn on {{ drawing.dateCreated }}
    </p>
    
    <section class="alerts">
      <article
        v-for="(status, alert, index) in alerts"
        :key="index"
        :class="status"
      >
        <p>{{ alert }}</p>
      </article>
    </section>
  </article>
</template>

<script>
import router from '../../router';

export default {
  name: 'DrawingComponent',
  components: 'router',
  props: {
    // Data from the stored drawing
    drawing: {
      type: Object,
      required: true
    }
  },
  data() {
    return {
      editing: false, // Whether or not this drawing is in edit mode
      // draft: this.drawing.photo, // Potentially-new photo for this drawing
      tempPoints: this.$store.state.point,
      pixels: Object.assign([], this.drawing.pixels),
      alerts: {} // Displays success/error messages encountered during drawing modification
    };
  },
  mounted() {
    this.$store.commit('refreshDrawings'); 
    this.c = document.getElementById(this.drawing._id);
    this.c.setAttribute("hidden", "hidden");
    this.context = this.c.getContext('2d');
    this.NUMBER_OF_POINTS = 10;
    this.CANVAS_SIZE = 360;
    this.BOX_SIZE = this.CANVAS_SIZE / this.NUMBER_OF_POINTS;
    // var target = new Image();
    // target.src = this.drawing.imageURL;
  },
  methods: {
    drawPixels() {
      for (const i of this.pixels) {
        const context = this.context;
        context.save();
        const r = Math.floor(i/this.NUMBER_OF_POINTS);
        const c = i - this.NUMBER_OF_POINTS*r;
        const x = c*this.BOX_SIZE + this.BOX_SIZE/2
        const y = r*this.BOX_SIZE + this.BOX_SIZE/2
        context.lineWidth = 2;
        context.moveTo(x, y);
        // context.strokeRect(this.x-this.BOX_SIZE/2,this.y-this.BOX_SIZE/2, this.BOX_SIZE, this.BOX_SIZE);
        context.fillRect(x-this.BOX_SIZE/2+1,y-this.BOX_SIZE/2+1, this.BOX_SIZE-2, this.BOX_SIZE-2);
        context.save();
      }
    },
    drawGreyLines() {
      const context = this.context;
      context.fillStyle = "white";
      context.fillRect(0, 0, this.c.width, this.c.height);
      context.fillStyle = 'black';
      for (let r = 0.5; r < this.NUMBER_OF_POINTS; r++) { // draw grey lines
          for (let c = 0.5; c < this.NUMBER_OF_POINTS; c++) {
              context.save();
              context.translate(this.BOX_SIZE * c, this.BOX_SIZE * r);
              context.strokeStyle = 'grey';
              context.lineWidth = 1;
              context.strokeRect(-this.BOX_SIZE/2, -this.BOX_SIZE/2, this.BOX_SIZE, this.BOX_SIZE);
              context.restore();
          }
      }
      context.strokeRect(0, 0, this.c.width, this.c.height);
    },
    async drawDot(e) {
      // this.$store.commit('updatePoint', 30);
      this.$store.commit('refreshPoint');
      this.x = this.getCoord(e.offsetX);
      this.y = this.getCoord(e.offsetY);
      this.isDrawing = true;
      const context = this.context;
      // save original context settings before we translate and change colors
      context.save();
      
      // // get row, column
      const row = Math.round((this.y - this.BOX_SIZE/2)/this.BOX_SIZE); // 0-indexed
      const col = Math.round((this.x - this.BOX_SIZE/2)/this.BOX_SIZE); // 0-indexed
      const i = row*10 + col
      const delta = this.pixels.includes(i)? 1: -1
      
      if (this.pixels.includes(i)){
        this.tempPoints += 1;
        this.pixels.splice(this.pixels.indexOf(i), 1);
        context.fillStyle = `white`;
        // context.strokeStyle = 'grey';
        context.lineWidth = 2;
        context.moveTo(this.x, this.y);
        // context.strokeRect(this.x-this.BOX_SIZE/2,this.y-this.BOX_SIZE/2, this.BOX_SIZE, this.BOX_SIZE);
        context.fillRect(this.x-this.BOX_SIZE/2+1,this.y-this.BOX_SIZE/2+1, this.BOX_SIZE-2, this.BOX_SIZE-2);
        context.fillStyle = 'black';
      }
      else if (this.tempPoints + delta >= 0){
        this.tempPoints -= 1;
        this.pixels.push(i);
        // context.strokeStyle = 'black';
        context.lineWidth = 2;
        context.moveTo(this.x, this.y);
        // context.strokeRect(this.x-this.BOX_SIZE/2,this.y-this.BOX_SIZE/2, this.BOX_SIZE, this.BOX_SIZE);
        context.fillRect(this.x-this.BOX_SIZE/2+1,this.y-this.BOX_SIZE/2+1, this.BOX_SIZE-2, this.BOX_SIZE-2);
      }
      else {
        console.log('here')
        e = 'Not Enough Points';
        this.$set(this.alerts, e, 'error');
        setTimeout(() => this.$delete(this.alerts, e), 800);
      }
    context.restore();
    },
    getCoord(coordinate) {
      const points = [];
      for (let i = 0.5; i < this.NUMBER_OF_POINTS; i++) {
          points.push(this.BOX_SIZE * i);
      }
      // https://stackoverflow.com/questions/8584902/get-the-closest-number-out-of-an-array
      const coord = points.reduce(function(prev, curr) {
          return (Math.abs(curr - coordinate) < Math.abs(prev - coordinate) ? curr : prev);
      });
      return coord;
    },
    startEditing() {
      /**
       * Enables edit mode on this drawing.
       */
      
      this.c = document.getElementById(this.drawing._id);
      this.context = this.c.getContext('2d');
      this.editing = true; // Keeps track of if a drawing is being edited
      this.drawGreyLines();
      this.drawPixels();
      this.c.removeAttribute("hidden");
      // this.draft = this.drawing.photo; // The photo of our current "draft" while being edited
    },
    stopEditing() {
      /**
       * Disables edit mode on this drawing.
       */
      this.editing = false;
      this.c.setAttribute("hidden", "hidden");
    },
    deleteDrawing() {
      /**
       * Deletes this drawing.
       */
      console.log('deletedrawing', this.drawing.pixels.length)
      this.$store.commit("updatePoint", this.drawing.pixels.length);
<<<<<<< HEAD
      this.$store.commit('refreshUserDrawings');
=======
      this.$store.commit("updateDrawing", this.$store.state.drawings.filter(e => e._id !== this.drawing._id));
>>>>>>> 7b264cea
      const params = {
        method: 'DELETE',
        callback: () => {
          this.$store.commit('alert', {
            message: 'Successfully deleted drawing!', status: 'success'
          });
        }
      };
      this.request(params);
      this.$store.commit("refreshPoint");
      this.c.setAttribute("hidden", "hidden");
    },
    submitEdit() {
      /**
       * Updates drawing to have the submitted draft photo.
       */
      if (this.drawing.pixels === this.pixels) {
        const error = 'Error: Edited drawing should be different than current drawing.';
        this.$set(this.alerts, error, 'error'); // Set an alert to be the error text, timeout of 3000 ms
        setTimeout(() => this.$delete(this.alerts, error), 1000);
        return;
      }

      // this.$store.commit('updateDrawings', res);
      this.$store.commit('updatePoint', this.tempPoints - this.$store.state.point); //TODO
      // this.$store.commit('refreshPoint');//TODO WHY THIS THROWS ERROR
      this.$store.commit('refreshDrawings'); 
      this.editing = false;
      this.c.setAttribute("hidden", "hidden");
    },
    async request(params) {
      /**
       * Submits a request to the drawing's endpoint
       * @param params - Options for the requxest
       * @param params.body - Body for the request, if it exists
       * @param params.callback - Function to run if the the request succeeds
       */
      const options = {
        method: params.method, headers: {'Content-Type': 'application/json'}
      };
      if (params.body) {
        options.body = params.body;
      }

      try {
        let r = await fetch(`/api/drawings/${this.drawing._id}`, options);
        if (!r.ok) {
          const res = await r.json();
          throw new Error(res.error);
        }

        // this.editing = false;
        options.method = 'GET';
        options.body = null; // GET request MUST not have body, so muyst clear
        r = await fetch('/api/point/', options); // secondary call, don't change this.url
        const res = await r.json();
        if (!r.ok) {
          // If response is not okay, we throw an error and enter the catch block
          throw new Error(res.error);
        } else {
          this.$store.commit('setPoint', res.requestResponse.currentPoint); // frontend update 
        }
        this.$store.commit('refreshDrawings');

        params.callback();
      } catch (e) {
        this.$set(this.alerts, e, 'error');
        setTimeout(() => this.$delete(this.alerts, e), 1000);
      }
    }
  }
};
</script>

<style scoped>
/* CSS */
.drawing {
  font-size: 16px;
  letter-spacing: 2px;
  text-decoration: none;
  color: #000;
  box-shadow: rgb(85, 91, 255) 0px 0px 0px 3px, rgb(31, 193, 27) 0px 0px 0px 6px, rgb(255, 217, 19) 0px 0px 0px 9px, rgb(255, 156, 85) 0px 0px 0px 12px;
  padding: 0.25em 0.5em;
  margin-bottom: 5px;
  margin-top: 15px;
  background-color: rgb(199, 193, 193, 0.35)
}

canvas {
  border: 1px solid grey;
}

</style>
<|MERGE_RESOLUTION|>--- conflicted
+++ resolved
@@ -223,13 +223,8 @@
       /**
        * Deletes this drawing.
        */
-      console.log('deletedrawing', this.drawing.pixels.length)
       this.$store.commit("updatePoint", this.drawing.pixels.length);
-<<<<<<< HEAD
       this.$store.commit('refreshUserDrawings');
-=======
-      this.$store.commit("updateDrawing", this.$store.state.drawings.filter(e => e._id !== this.drawing._id));
->>>>>>> 7b264cea
       const params = {
         method: 'DELETE',
         callback: () => {
