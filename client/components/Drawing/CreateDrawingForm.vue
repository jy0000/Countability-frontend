--- conflicted
+++ resolved
@@ -14,28 +14,12 @@
       height="350"
       @mousedown="drawDot"
     />
-<<<<<<< HEAD
-    <button @click="submit">
-      Submit
-    </button>
-    <section class="alerts">
-      <article
-        v-for="(status, alert, index) in alerts"
-        :key="index"
-        :class="status"
-      >
-        <p>{{ alert }}</p>
-      </article>
-    </section>
-  </article>
-=======
     <router-link :to="`/draw`">
       <button @click="submit">
         Submit
       </button>
     </router-link>    
-  </div>
->>>>>>> 21b594c3
+  </article>
 </template>
 
 <script lang="ts">
