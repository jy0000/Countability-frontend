--- conflicted
+++ resolved
@@ -53,7 +53,6 @@
       <!-- User (Account/login management = DONE)-->
       <router-link
         v-if="$store.state.username"
-<<<<<<< HEAD
         to="/friend"> <!-- TODO link-->
         <span class="subbar">
           Friend
@@ -68,9 +67,6 @@
       </router-link>
       <button
         class="button-55"
-=======
-        to="/account"
->>>>>>> 1f58b2f7
       >
         <button
           class="uniform-button"
