--- conflicted
+++ resolved
@@ -34,14 +34,7 @@
       <header>
         <div class="center">
           <h2>
-<<<<<<< HEAD
-            {{ $store.state }} Friends 
-            <span v-if="$store.state.filter">
-              by @{{ $store.state.filter }}
-            </span>
-=======
             {{ $store.state.friends.length }} Friends 
->>>>>>> 8b9a3f19
           </h2>
         </div>
         <div class="right">
@@ -61,9 +54,9 @@
                 v-if="$store.state.posts.length && $store.state.username"
               >
                 <PostComponent
+                  v-for="post in $store.state.posts"
+
                   v-if="$store.state.username === post.author"
-
-                  v-for="post in $store.state.posts"
                   :key="post.id"
                   :post="post"
                 />
