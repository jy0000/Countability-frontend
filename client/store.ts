--- conflicted
+++ resolved
@@ -20,17 +20,6 @@
  */
 const store = new Vuex.Store({
   state: {
-<<<<<<< HEAD
-    filter: null, // Username to filter shown posts by (null = show all)
-    friendFilter: 'Users you friend', // Condition to filter shown friends by
-    posts: [], // All posts created in the app
-    sessions: [], // All sessions created in the app
-    friends: [], // All friends created in the app
-    username: null, // Username of the logged in user
-    point: 0, // Point of the logged in user
-    drawings: [],
-    alerts: {} // global success/error messages encountered during submissions to non-visible forms
-=======
     // Post and post filtering
     filter: null,
     posts: [], // Frontend: (PostComponent -> PostPage) 
@@ -47,7 +36,7 @@
     username: null,
     point: 0,
     alerts: {}
->>>>>>> 39d597ca
+    drawings: [],
   },
   mutations: {
     /** SET (for refresh persist @blockform) */
@@ -90,7 +79,6 @@
        */
       state.posts = posts;
     },
-<<<<<<< HEAD
     updateDrawings(state, drawings) {//TODO Where use??
       /**
        * Update the stored drawings to the provided drawings.
@@ -99,9 +87,6 @@
       state.drawings = drawings;
     },
     updateSessions(state, sessions) {
-=======
-    updateWorkSessions(state, workSessions) {
->>>>>>> 39d597ca
       /**
        * Update the stored workSessions to the provided workSessions.
        * @param workSessions - workSessions to store
