# Countability Frontend

Congrats, you've completed the Countability backend! Now it's time to make an interface that your users will be able to interact with in A6: Countability frontend. **Make sure to read this document fully** as well, as it contains a lot of A6-specific info!

## Starter Code

This starter code implements posts, feeds, and forms with no styling. The backend starter code for posts and users from the previous assignment (A5) is contained in the `server` folder. The frontend starter code is in the `client` folder and is implemented using the [Vue](https://v2.vuejs.org/) framework.

The project is structured as follows:

- `api/index.ts` sets up the backend database connection and Express server. This should actually be in the `server` folder, but it must be here due to a Vercel limitation.
- `server/` contains the backend starter code from A5 (with some changes)
  - `post/` contains files related to the Post concept
  - `user/` contains files related to the User concept
- `client/` contains the frontend starter code
  - `App.vue` is the root component of your application
  - `main.ts` is the entry point of your application, which initializes Vue
  - `components/` contains the components of the frontend
    - `Account/` contains the account settings page and the related forms
    - `Post/` contains the homepage and components related to Posts
    - `Login/` contains the login/register page and the related forms
    - `Common/` contains general form components that can be reused across different concepts
  - `public/` contains base HTML files and static assets (like the default Countability logo)
  - `router.ts` contains the Vue router
  - `store.ts` contains the Vuex store, which stores application state and persistent data

## Installation

Make a copy of this repository under your personal GitHub account by clicking the `Use this template` button. Run `npm install` in your terminal to install local dependencies. Copy your `.env` file from A5 into the root directory of your new repo. Make sure you can run the starter code locally before proceeding.

## Setup

To incorporate the backend you developed in A5 with our starter frontend, please move your files into the `server` folder. For example, note that whereas the `post` and `user` folders were in the root directory of your backend, they have been now moved to `server/post` and `server/user`, respectively.

We've made some updated to the A5 server starter code that we hope you can incorporate into your backend as well.

> **Please reference the [full diff here](https://gist.github.com/dengzac/a9f592950e947b604798443b5ce71be1) for a complete list of changes.**

A summary of the changes is provided below:

- `api/index.ts`:
  - Add mongo store to track sessions
  - Remove old frontend from express server (**remember to copy over lines importing your `router.ts` files**)
- `post/middleware.ts` and `user/middleware.ts`:
  - change all contents of `error:` to strings to be easily printed out by the frontend
  - in `isUsernameNotAlreadyInUse()` of `user/middleware.ts`: bug fix related to changing password
- `post/collection.ts`:
  - update finding posts from an author to return in descending order for consistency with finding all posts
- `post/router.ts`
  - updated incorrect documentation for `GET /api/posts`
  - changed `PUT` to `PATCH /api/posts/:postid`, to better follow REST API conventions
- `user/router.ts`
  - add `GET /api/users/session` so the frontend can fetch info about the logged-in user
  - changed `PUT` to `PATCH /api/users`, to better follow REST API conventions
- `user/collection.ts`
  - add typings to a `updateOne()` parameter to make TypeScript happy

Once you're done, test once more that you can run the project locally. Now you're ready to start developing your frontend interface for Countability!

## Running locally

Running locally requires a few extra npm scripts from `package.json` in comparison to A5.

1. Run `npm run serve`, which compiles the frontend for hot-reloading with webpack and serves it at port `8080`.
2. Open a new terminal (with the original one still open) and run `npm run dev` to start the backend at port `3000`.
3. To view your website, **connect to [localhost:8080](http://localhost:8080)** (instead of port 3000) since the backend will no longer serve any HTML files.

Vue proxies any URL it can't resolve on the client side (at port 8080) to the server (to port 3030), which is why we can call API routes using relative URLs (such as `fetch('/api/posts')`). See `client/vue.config.js` and associated [Vue CLI docs](https://cli.vuejs.org/config/#vue-config-js) for more details.

## Deployment to Vercel

We will be using Vercel to host a publicly accessible deployment of your application.

1. Log in to Vercel and go to the [project creation page](https://vercel.com/new) and select `Continue with GitHub`.

2. Find your frontend repository you just created and click `Import`. For the `Framework Preset`, choose `Vue.js`. In the `Build and Output Settings` section, toggle the override switch for `Output Directory` and set it to `client/dist`. In the `Environment Variables` section, add an entry where `NAME` is `MONGO_SRV` and `VALUE` is your [MongoDB secret](https://github.com/61040-fa22/Countability-backend#mongodb-atlas-setup).

3. Click `Deploy` and you will get a link like `https://Countability-starter-abcd.vercel.app/` where you can access your site.

Vercel will automatically deploy the latest version of your code whenever a push is made to the `main` branch.

## Using Vue

Working in Vue means working with Vue components. The starter code organizes components by the resultant tree structure of how the components are composed together.

### Template

Every component takes advantage of an [HTML-based template syntax](https://v2.vuejs.org/v2/guide/syntax.html), which is HTML code that binds the rendered DOM to the component data. Inside the template is where we can display specific form components like `<CreatePostForm />`. We also take advantage of [conditional rendering](https://v2.vuejs.org/v2/guide/conditional.html) here to display different things to different users (such as signed in vs. signed out). For example, in `client/components/Post/Posts.vue` in lines 5-23, we have:

```
<section v-if="$store.state.username">
  <header>
    <h2>Welcome @{{ $store.state.username }}</h2>
  </header>
  <CreatePostForm />
</section>
<section v-else>
  <header>
    <h2>Welcome to Countability!</h2>
  </header>
  <article>
    <h3>
      <router-link to="/login">
        Sign in
      </router-link>
      to create, edit, and delete posts.
    </h3>
  </article>
</section>
```

Here, if `store.state.username` exists, we say `Welcome @username`. Otherwise, we say `Welcome to Countability!` and give them a link to the login page. This is just one example of conditional rendering.

### Components

Each `.vue` file also has script tag, which is where you can export the actual component.

The "top level" components displayed when you navigating to certain URLs (like `/login` or `/account`) are shown in `client/router.ts`. Within each of these components, we have:

- `name` name of the component
- `components` components that are used in this top level component, usually forms like `LoginForm`

The "lower level" components are the general form components that we have provided. These consist of:

- `name` name of the component
- `mixins` (sometimes) used to have reusable logic between components. In this case, mixins have components in `client/components/common/` like `BlockForm`.
- `props` (sometimes) properties that are passed from a parent component to child components as needed
- `data()` stores data associated with this Vue instance
- `methods` methods associated with the current component that can be used in it

### Store

You may see that many components use `this.$store`. In `client/store.ts`, we have created a `Vuex.Store` that is used to our application state. We use [**mutations**](https://vuex.vuejs.org/guide/mutations.html) to change state. We call these mutations by doing `this.$store.commit('[mutation]', [payload])`. The `payload` is like an additional argument that could be used in our mutation. An example mutation:

```
setUsername(state, username) {
  /**
    * Update the stored username to the specified one.
    * @param username - new username to set
    */
  state.username = username;
}
```

This mutation is called a few times, such as in `App.vue` where it says `this.$store.commit('setUsername', user ? user.username : null);`. In this case, we are committing the value of our username, which can be accessed within the state as `$store.state.username`.

### Routing

Routing on the server side means the server sending a response based on the URL path that the user is visiting. When we click on a link in a traditional server-rendered web app, the browser receives an HTML response from the server and reloads the entire page with the new HTML.

However, in a [Single-Page Application (SPA)](https://developer.mozilla.org/en-US/docs/Glossary/SPA) like the one we're developing, the client-side JavaScript can intercept the navigation, dynamically fetch new data, and update the current page without full page reloads. This typically results in a more snappy user experience, especially for use cases that are more like actual "applications", where the user is expected to perform many interactions over a long period of time.

In such SPAs, the "routing" is done on the client side, in the browser. A client-side router is responsible for managing the application's rendered view using browser APIs such as History API or the hashchange event. We use the [Vue Router](https://v3.router.vuejs.org) library for client-side routing, which is referenced in `client/router.ts`.

### References

> **IMPORTANT:** This starter code uses **[version 2](https://v2.vuejs.org/) of Vue**, not [version 3](https://vuejs.org/)! There are multiple significant breaking changes between the two versions, so **please only consult documentation, StackOverflow questions, and other resources that reference Vue 2**.

Here is a list of documentation you may want to consult while working with Vue:

<<<<<<< HEAD
* [Vue 2 main library documentation](https://v2.vuejs.org)
* [Vue Router for Vue 2](https://v3.router.vuejs.org)
* [Vuex for Vue 2](https://v3.vuex.vuejs.org)
* [Vue Template Explorer for Vue 2](https://v2.template-explorer.vuejs.org)
* [MDN's in-depth Vue tutorials](https://developer.mozilla.org/en-US/docs/Learn/Tools_and_testing/Client-side_JavaScript_frameworks#vue_tutorials)

=======
- [Vue 2 main library documentation](https://v2.vuejs.org)
- [Vue Router for Vue 2](https://v3.router.vuejs.org)
- [Vuex for Vue 2](https://v3.vuex.vuejs.org)
- [Vue Template Explorer for Vue 2](https://v2.template-explorer.vuejs.org)
- [MDN's in-depth Vue tutorials](https://developer.mozilla.org/en-US/docs/Learn/Tools_and_testing/Client-side_JavaScript_frameworks#vue_tutorials)
>>>>>>> 1f58b2f7

#### `GET /api/users/session` - Get signed in user

**Returns**

- Logged in user
- Null if no user is logged in

**Throws**

#### `POST /api/users/session` - Sign in user

**Body**

- `username` _{string}_ - The user's username
- `password` _{string}_ - The user's password

**Returns**

- A success message
- An object with user's details (without password)

**Throws**

- `403` if the user is already logged in
- `400` if username or password is not in correct format format or missing in the req
- `401` if the user login credentials are invalid

#### `DELETE /api/users/session` - Sign out user

**Returns**

- A success message

**Throws**

- `403` if user is not logged in

#### `POST /api/users` - Create an new user account

**Body**

- `username` _{string}_ - The user's username
- `password` _{string}_ - The user's password

**Returns**

- A success message
- An object with the created user's details (without password)

**Throws**

- `403` if there is a user already logged in
- `400` if username or password is in the wrong format
- `409` if username is already in use

#### `PUT /api/users` - Update a user's profile

**Body** _(no need to add fields that are not being changed)_

- `username` _{string}_ - The user's username
- `password` _{string}_ - The user's password

**Returns**

- A success message
- An object with the update user details (without password)

**Throws**

- `403` if the user is not logged in
- `400` if username or password is in the wrong format
- `409` if the username is already in use

#### `DELETE /api/users` - Delete user

**Returns**

- A success message

**Throws**

- `403` if the user is not logged in<|MERGE_RESOLUTION|>--- conflicted
+++ resolved
@@ -158,20 +158,11 @@
 
 Here is a list of documentation you may want to consult while working with Vue:
 
-<<<<<<< HEAD
-* [Vue 2 main library documentation](https://v2.vuejs.org)
-* [Vue Router for Vue 2](https://v3.router.vuejs.org)
-* [Vuex for Vue 2](https://v3.vuex.vuejs.org)
-* [Vue Template Explorer for Vue 2](https://v2.template-explorer.vuejs.org)
-* [MDN's in-depth Vue tutorials](https://developer.mozilla.org/en-US/docs/Learn/Tools_and_testing/Client-side_JavaScript_frameworks#vue_tutorials)
-
-=======
 - [Vue 2 main library documentation](https://v2.vuejs.org)
 - [Vue Router for Vue 2](https://v3.router.vuejs.org)
 - [Vuex for Vue 2](https://v3.vuex.vuejs.org)
 - [Vue Template Explorer for Vue 2](https://v2.template-explorer.vuejs.org)
 - [MDN's in-depth Vue tutorials](https://developer.mozilla.org/en-US/docs/Learn/Tools_and_testing/Client-side_JavaScript_frameworks#vue_tutorials)
->>>>>>> 1f58b2f7
 
 #### `GET /api/users/session` - Get signed in user
 
@@ -254,4 +245,4 @@
 
 **Throws**
 
-- `403` if the user is not logged in+- `403` if the user is not logged in
